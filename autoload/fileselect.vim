--- conflicted
+++ resolved
@@ -21,21 +21,10 @@
   finish
 endif
 
-<<<<<<< HEAD
-# Line continuation used here
-let cpo_save = &cpo
-set cpo&vim
-
-let filelist: list<string> = []
-let popup_text: list<string> = []
-let filter_text: string = ''
-let popup_winid: number = -1
-=======
 var s:filelist: list<string> = []
 var s:popup_text: list<string> = []
 var s:filter_text: string = ''
 var s:popup_winid: number = -1
->>>>>>> ea8123a0
 
 # Edit the file selected from the popup menu
 def EditFile(id: number, result: number)
@@ -46,13 +35,8 @@
   endif
   try
     # if the selected file is already present in a window, then jump to it
-<<<<<<< HEAD
-    let fname: string = popup_text[result - 1]
-    let winList: list<number> = fname->bufnr()->win_findbuf()
-=======
     var fname: string = s:popup_text[result - 1]
     var winList: list<number> = fname->bufnr()->win_findbuf()
->>>>>>> ea8123a0
     if winList->len() == 0
       # Not present in any window
       if &modified || &buftype != ''
@@ -72,13 +56,8 @@
 
 # Convert each file name in the items List into <filename> (<dirname>) format.
 # Make sure the popup does't occupy the entire screen by reducing the width.
-<<<<<<< HEAD
 def MakeMenuName(items: list<string>)
-  let maxwidth: number = popup_winid->popup_getpos().core_width
-=======
-def s:makeMenuName(items: list<string>)
-  var maxwidth: number = s:popup_winid->popup_getpos().core_width
->>>>>>> ea8123a0
+  var maxwidth: number = popup_winid->popup_getpos().core_width
 
   var filename: string
   var dirname: string
@@ -104,15 +83,9 @@
 
 # Handle the keys typed in the popup menu.
 # Narrow down the displayed names based on the keys typed so far.
-<<<<<<< HEAD
 def FilterNames(id: number, key: string): number
-  let update_popup: number = 0
-  let key_handled: number = 0
-=======
-def s:filterNames(id: number, key: string): number
   var update_popup: number = 0
   var key_handled: number = 0
->>>>>>> ea8123a0
 
   if key == "\<BS>"
     # Erase one character from the filter text
@@ -133,13 +106,8 @@
         \ || key == "<C-Home>"
         \ || key == "<C-End>"
     # scroll the popup window
-<<<<<<< HEAD
-    let cmd: string = 'normal! ' .. key
+    var cmd: string = 'normal! ' .. key
     cmd->win_execute(popup_winid)
-=======
-    var cmd: string = 'normal! ' .. key
-    cmd->win_execute(s:popup_winid)
->>>>>>> ea8123a0
     key_handled = 1
   elseif key == "\<Up>" || key == "\<Down>"
     # Use native Vim handling for these keys
@@ -155,17 +123,10 @@
     # Update the popup with the new list of file names
 
     # Keep the cursor at the current item
-<<<<<<< HEAD
-    let prevSelName: string = ''
+    var prevSelName: string = ''
     if popup_text->len() > 0
       let curLine: number = line('.', popup_winid)
       prevSelName = popup_text[curLine - 1]
-=======
-    var prevSelName: string = ''
-    if s:popup_text->len() > 0
-      var curLine: number = line('.', s:popup_winid)
-      prevSelName = s:popup_text[curLine - 1]
->>>>>>> ea8123a0
     endif
 
     if filter_text != ''
@@ -173,28 +134,16 @@
     else
       popup_text = filelist
     endif
-<<<<<<< HEAD
-    let items: list<string> = popup_text->copy()
+    var items: list<string> = popup_text->copy()
     MakeMenuName(items)
-=======
-    var items: list<string> = s:popup_text->copy()
-    s:makeMenuName(items)
->>>>>>> ea8123a0
     id->popup_settext(items)
     echo 'File: ' .. filter_text
 
     # Select the previously selected entry. If not present, select first entry
-<<<<<<< HEAD
-    let idx: number = popup_text->index(prevSelName)
-    idx = idx == -1 ? 1 : idx + 1
-    let cmd: string = 'cursor(' .. idx .. ', 1)'
-    cmd->win_execute(popup_winid)
-=======
-    var idx: number = s:popup_text->index(prevSelName)
+    var idx: number = popup_text->index(prevSelName)
     idx = idx == -1 ? 1 : idx + 1
     var cmd: string = 'cursor(' .. idx .. ', 1)'
-    cmd->win_execute(s:popup_winid)
->>>>>>> ea8123a0
+    cmd->win_execute(popup_winid)
   endif
 
   if key_handled
@@ -255,15 +204,9 @@
 
   # Populate the popup menu
   # Split the names into file name and directory path.
-<<<<<<< HEAD
-  let items: list<string> = popup_text->copy()
+  var items: list<string> = popup_text->copy()
   MakeMenuName(items)
   popup_winid->popup_settext(items)
-=======
-  var items: list<string> = s:popup_text->copy()
-  s:makeMenuName(items)
-  s:popup_winid->popup_settext(items)
->>>>>>> ea8123a0
   echo 'File: '
 enddef
 
@@ -278,10 +221,4 @@
   endif
 enddef
 
-<<<<<<< HEAD
-# restore 'cpo'
-&cpo = cpo_save
-
-=======
->>>>>>> ea8123a0
 # vim: shiftwidth=2 sts=2 expandtab