--- conflicted
+++ resolved
@@ -100,27 +100,16 @@
     update_popup = 1
     key_handled = 1
   elseif key == "\<C-F>"
-<<<<<<< HEAD
-        \ || key == "\<C-B>"
-        \ || key == "<PageUp>"
-        \ || key == "<PageDown>"
-        \ || key == "<C-Home>"
-        \ || key == "<C-End>"
-        || key == "\<C-N>"
-        || key == "\<C-P>"
-    # scroll the popup window
-    let cmd: string = 'normal! ' .. (key == "\<C-N>" ? 'j' : key == "\<C-P>" : 'k' : key)
-    cmd->win_execute(s:popup_winid)
-=======
         || key == "\<C-B>"
         || key == "\<PageUp>"
         || key == "\<PageDown>"
         || key == "\<C-Home>"
         || key == "\<C-End>"
+        || key == "\<C-N>"
+        || key == "\<C-P>"
     # scroll the popup window
-    var cmd: string = 'normal! ' .. key
-    cmd->win_execute(popup_winid)
->>>>>>> cc067d67
+    var cmd: string = 'normal! ' .. (key == "\<C-N>" ? 'j' : key == "\<C-P>" : 'k' : key)
+    cmd->win_execute(s:popup_winid)
     key_handled = 1
   elseif key == "\<Up>" || key == "\<Down>"
     # Use native Vim handling for these keys
